--- conflicted
+++ resolved
@@ -10,23 +10,6 @@
 
 import (
 	"fmt"
-<<<<<<< HEAD
-	"github.com/hyperledger-labs/mirbft/pkg/pb/msgs"
-	"github.com/hyperledger-labs/mirbft/pkg/pb/state"
-	"github.com/hyperledger-labs/mirbft/pkg/statemachine"
-)
-
-// WorkItems is a buffer for storing outstanding actions and events that need to be processed by the node.
-// It contains a separate list for each type of action / event.
-type WorkItems struct {
-	walActions     *statemachine.ActionList
-	netActions     *statemachine.ActionList
-	hashActions    *statemachine.ActionList
-	clientActions  *statemachine.ActionList
-	appActions     *statemachine.ActionList
-	reqStoreEvents *statemachine.EventList // TODO: Check whether the name is appropriate
-	resultEvents   *statemachine.EventList // TODO: Rename this
-=======
 	"github.com/hyperledger-labs/mirbft/pkg/events"
 	"github.com/hyperledger-labs/mirbft/pkg/pb/eventpb"
 )
@@ -41,7 +24,6 @@
 	app      *events.EventList
 	reqStore *events.EventList
 	protocol *events.EventList
->>>>>>> 1a70d77d
 }
 
 // NewWorkItems allocates and returns a pointer to a new WorkItems object.
@@ -57,131 +39,6 @@
 	}
 }
 
-<<<<<<< HEAD
-// AddActions adds actions produced by modules to the WorkItems buffer.
-// According to their types, the actions are distributed to the appropriate internal sub-buffers.
-func (wi *WorkItems) AddActions(actions *statemachine.ActionList) {
-	iter := actions.Iterator()
-	for action := iter.Next(); action != nil; action = iter.Next() {
-		switch t := action.Type.(type) {
-		case *state.Action_Send:
-			walDependent := false
-			// TODO, make sure this switch captures all the safe ones
-			switch t.Send.Msg.Type.(type) {
-			case *msgs.Msg_RequestAck:
-			case *msgs.Msg_Checkpoint:
-			case *msgs.Msg_FetchBatch:
-			case *msgs.Msg_ForwardBatch:
-			default:
-				walDependent = true
-			}
-			if walDependent {
-				wi.WALActions().PushBack(action)
-			} else {
-				wi.NetActions().PushBack(action)
-			}
-		case *state.Action_Hash:
-			wi.HashActions().PushBack(action)
-		case *state.Action_AppendWriteAhead,
-			*state.Action_TruncateWriteAhead:
-			wi.WALActions().PushBack(action)
-		case *state.Action_Commit,
-			*state.Action_Checkpoint,
-			*state.Action_StateTransfer:
-			wi.AppActions().PushBack(action)
-		case *state.Action_AllocatedRequest,
-			*state.Action_CorrectRequest,
-			*state.Action_StateApplied:
-			wi.ClientActions().PushBack(action)
-			// TODO, create replicas
-		case *state.Action_ForwardRequest:
-			// XXX address
-		default:
-			panic(fmt.Sprintf("unknown event type %T", t))
-		}
-	}
-}
-
-// AddEvents adds events produced by modules to the WorkItems buffer.
-// According to their types, the events are distributed to the appropriate internal sub-buffers.
-func (wi *WorkItems) AddEvents(events *statemachine.EventList) {
-	iter := events.Iterator()
-	for event := iter.Next(); event != nil; event = iter.Next() {
-		switch t := event.Type.(type) {
-		case *state.Event_HashResult:
-			wi.ResultEvents().PushBack(event)
-		default:
-			panic(fmt.Sprintf("unknown event type %T", t))
-		}
-	}
-}
-
-// Getters.
-
-func (wi *WorkItems) WALActions() *statemachine.ActionList {
-	return wi.walActions
-}
-
-func (wi *WorkItems) NetActions() *statemachine.ActionList {
-	return wi.netActions
-}
-
-func (wi *WorkItems) HashActions() *statemachine.ActionList {
-	return wi.hashActions
-}
-
-func (wi *WorkItems) ClientActions() *statemachine.ActionList {
-	return wi.clientActions
-}
-
-func (wi *WorkItems) AppActions() *statemachine.ActionList {
-	return wi.appActions
-}
-
-func (wi *WorkItems) ReqStoreEvents() *statemachine.EventList {
-	return wi.reqStoreEvents
-}
-
-func (wi *WorkItems) ResultEvents() *statemachine.EventList {
-	return wi.resultEvents
-}
-
-// Methods for clearing the buffers.
-
-func (wi *WorkItems) ClearWALActions() {
-	wi.walActions = &statemachine.ActionList{}
-}
-
-func (wi *WorkItems) ClearNetActions() {
-	wi.netActions = &statemachine.ActionList{}
-}
-
-func (wi *WorkItems) ClearHashActions() {
-	wi.hashActions = &statemachine.ActionList{}
-}
-
-func (wi *WorkItems) ClearClientActions() {
-	wi.clientActions = &statemachine.ActionList{}
-}
-
-func (wi *WorkItems) ClearAppActions() {
-	wi.appActions = &statemachine.ActionList{}
-}
-
-func (wi *WorkItems) ClearReqStoreEvents() {
-	wi.reqStoreEvents = &statemachine.EventList{}
-}
-
-func (wi *WorkItems) ClearResultEvents() {
-	wi.resultEvents = &statemachine.EventList{}
-}
-
-// Legacy methods for adding items to the buffers.
-// TODO: handle all these cases in the AddActions() and AddEvents methods and remove those functions.
-
-func (wi *WorkItems) AddHashResults(events *statemachine.EventList) {
-	wi.ResultEvents().PushBackList(events)
-=======
 // AddEvents adds events produced by modules to the WorkItems buffer.
 // According to their types, the events are distributed to the appropriate internal sub-buffers.
 // When AddEvents returns a non-nil error, any subset of the events may have been added.
@@ -269,7 +126,6 @@
 
 func (wi *WorkItems) ClearNet() *events.EventList {
 	return clearEventList(&wi.net)
->>>>>>> 1a70d77d
 }
 
 func (wi *WorkItems) ClearHash() *events.EventList {
@@ -288,10 +144,6 @@
 	return clearEventList(&wi.reqStore)
 }
 
-<<<<<<< HEAD
-func (wi *WorkItems) AddReqStoreResults(events *statemachine.EventList) {
-	wi.ResultEvents().PushBackList(events)
-=======
 func (wi *WorkItems) ClearProtocol() *events.EventList {
 	return clearEventList(&wi.protocol)
 }
@@ -300,5 +152,4 @@
 	oldList := *listPtr
 	*listPtr = &events.EventList{}
 	return oldList
->>>>>>> 1a70d77d
 }